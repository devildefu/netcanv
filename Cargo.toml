--- conflicted
+++ resolved
@@ -47,11 +47,7 @@
 
 # Workspace
 netcanv-renderer = { path = "netcanv-renderer" }
-<<<<<<< HEAD
 netcanv-renderer-skia = { path = "netcanv-renderer-skia", optional = true }
-=======
-netcanv-renderer-skia = { path = "netcanv-renderer-skia" }
->>>>>>> 1b49902b
 netcanv-protocol = { path = "netcanv-protocol" }
 
 [profile.release]
